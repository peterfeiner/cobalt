# Copyright 2011 GridCentric Inc.
# All Rights Reserved.
#
#    Licensed under the Apache License, Version 2.0 (the "License"); you may
#    not use this file except in compliance with the License. You may obtain
#    a copy of the License at
#
#         http://www.apache.org/licenses/LICENSE-2.0
#
#    Unless required by applicable law or agreed to in writing, software
#    distributed under the License is distributed on an "AS IS" BASIS, WITHOUT
#    WARRANTIES OR CONDITIONS OF ANY KIND, either express or implied. See the
#    License for the specific language governing permissions and limitations
#    under the License.

import json
import webob

from nova import log as logging
from nova import quota

from nova.api.openstack import create_instance_helper as server_helper
from nova.api.openstack import extensions
import nova.api.openstack.views.addresses
import nova.api.openstack.views.flavors
import nova.api.openstack.views.images
import nova.api.openstack.views.servers
import nova.api.openstack.common as common

from gridcentric.nova.extension import API

LOG = logging.getLogger("nova.api.extensions.gridcentric")

class Gridcentric_extension(object):
    """
    The Openstack Extension definition for the GridCentric capabilities. Currently this includes:

        * Bless an existing virtual machine (creates a new server snapshot
          of the virtual machine and enables the user to launch new copies
          nearly instantaneously).

        * Launch new virtual machines from a blessed copy above.

        * Discard blessed VMs.

        * List launched VMs (per blessed VM).
    """

    def __init__(self):
        self.gridcentric_api = API()
        # This is used to convert exception to consistent HTTP errors
        self.server_helper = server_helper.CreateInstanceHelper(None)

        # Add the gridcentric-specific states to the state map
        common._STATE_MAP['blessed'] = {'default': 'BLESSED'}

    def get_name(self):
        return "GridCentric"

    def get_alias(self):
        return "GC"

    def get_description(self):
        return "The GridCentric extension"

    def get_namespace(self):
        return "http://www.gridcentric.com"

    def get_updated(self):
        return '2012-03-14T18:33:34-07:00' ##TIMESTAMP##

    def get_actions(self):
        actions = []

        actions.append(extensions.ActionExtension('servers', 'gc_bless',
                                                    self._bless_instance))

        actions.append(extensions.ActionExtension('servers', 'gc_launch',
                                                    self._launch_instance))

        actions.append(extensions.ActionExtension('servers', 'gc_migrate',
                                                    self._migrate_instance))

        actions.append(extensions.ActionExtension('servers', 'gc_discard',
                                                    self._discard_instance))

        actions.append(extensions.ActionExtension('servers', 'gc_list_launched',
                                                    self._list_launched_instances))

        actions.append(extensions.ActionExtension('servers', 'gc_list_blessed',
                                                    self._list_blessed_instances))

        return actions

    def _bless_instance(self, input_dict, req, id):
        context = req.environ["nova.context"]
        result = self.gridcentric_api.bless_instance(context, id)
        return self._build_instance_list(req, [result])

    def _discard_instance(self, input_dict, req, id):
        context = req.environ["nova.context"]
        result = self.gridcentric_api.discard_instance(context, id)
        return webob.Response(status_int=200, body=json.dumps(result))

    def _launch_instance(self, input_dict, req, id):
        context = req.environ["nova.context"]
        try:
            params = body.get('gc_launch', {})
            result = self.gridcentric_api.launch_instance(context, id,
                                                          params=params)
            return self._build_instance_list(req, [result])
        except quota.QuotaError as error:
            self.server_helper._handle_quota_error(error)

    def _migrate_instance(self, input_dict, req, id):
        context = req.environ["nova.context"]
        try:
<<<<<<< HEAD
            dest = input_dict["gc_migrate"].get("dest", None)
            if not(dest):
                return webob.Response(status_int=400)
            result = self.gridcentric_api.migrate_instance(context, id, dest)
            return webob.Response(status_int=200, body=json.dumps(result))
        except quota.QuotaError as error:
            self.server_helper._handle_quota_error(error)
=======
            dest = body['gc_migrate']['dest']
        except:
            return webob.Response(status_int=401, body='Invalid destination')
        try:
            self.gridcentric_api.migrate_instance(context, id, dest)
            return webob.Response(status_int=200)
        except novaexc.QuotaError as error:
            self._handle_quota_error(error)
>>>>>>> 563e7ba3

    def _list_launched_instances(self, input_dict, req, id):
        context = req.environ["nova.context"]
        return self._build_instance_list(req, self.gridcentric_api.list_launched_instances(context, id))

    def _list_blessed_instances(self, input_dict, req, id):
        context = req.environ["nova.context"]
        return self._build_instance_list(req, self.gridcentric_api.list_blessed_instances(context, id))

    def _build_instance_list(self, req, instances):
        def _build_view(req, instance, is_detail=True):
            project_id = getattr(req.environ['nova.context'], 'project_id', '')
            base_url = req.application_url
            flavor_builder = nova.api.openstack.views.flavors.ViewBuilderV11(
                base_url, project_id)
            image_builder = nova.api.openstack.views.images.ViewBuilderV11(
                base_url, project_id)
            addresses_builder = nova.api.openstack.views.addresses.ViewBuilderV11()
            builder = nova.api.openstack.views.servers.ViewBuilderV11(
                addresses_builder, flavor_builder, image_builder,
                base_url, project_id)
            return builder.build(instance, is_detail=is_detail)
        result = [_build_view(req, inst)['server']
                    for inst in instances]

        return webob.Response(status_int=200, body=json.dumps(result))<|MERGE_RESOLUTION|>--- conflicted
+++ resolved
@@ -115,24 +115,13 @@
     def _migrate_instance(self, input_dict, req, id):
         context = req.environ["nova.context"]
         try:
-<<<<<<< HEAD
             dest = input_dict["gc_migrate"].get("dest", None)
             if not(dest):
                 return webob.Response(status_int=400)
-            result = self.gridcentric_api.migrate_instance(context, id, dest)
-            return webob.Response(status_int=200, body=json.dumps(result))
+            self.gridcentric_api.migrate_instance(context, id, dest)
+            return webob.Response(status_int=200)
         except quota.QuotaError as error:
             self.server_helper._handle_quota_error(error)
-=======
-            dest = body['gc_migrate']['dest']
-        except:
-            return webob.Response(status_int=401, body='Invalid destination')
-        try:
-            self.gridcentric_api.migrate_instance(context, id, dest)
-            return webob.Response(status_int=200)
-        except novaexc.QuotaError as error:
-            self._handle_quota_error(error)
->>>>>>> 563e7ba3
 
     def _list_launched_instances(self, input_dict, req, id):
         context = req.environ["nova.context"]
