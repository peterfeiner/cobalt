--- conflicted
+++ resolved
@@ -161,9 +161,6 @@
         metadata = self.db.instance_metadata_get(context, instance_id)
         return "launched_from" in metadata
 
-<<<<<<< HEAD
-    def bless_instance(self, context, instance_id):
-=======
     def _list_gridcentric_hosts(self, context):
         """ Returns a list of all the hosts known to openstack running the gridcentric service. """
         admin_context = context.elevated()
@@ -173,9 +170,8 @@
             if srv['host'] not in hosts:
                 hosts.append(srv['host'])
         return hosts
->>>>>>> 1166dd1e
-
-    def bless_instance(self, context, instance_uuid):
+
+    def bless_instance(self, context, instance_id):
         # Setup the DB representation for the new VM.
         instance_ref = self.db.instance_get(context, instance_id)
 
@@ -245,14 +241,9 @@
 
         return self.get(context, new_instance_ref['id'])
 
-<<<<<<< HEAD
     def migrate_instance(self, context, instance_id, dest):
+        # Grab the DB representation for the VM.
         instance_ref = self.db.instance_get(context, instance_id)
-=======
-    def migrate_instance(self, context, instance_uuid, dest):
-        # Grab the DB representation for the VM.
-        instance_ref = self.get(context, instance_uuid)
->>>>>>> 1166dd1e
 
         gridcentric_hosts = self._list_gridcentric_hosts(context)
         if dest not in gridcentric_hosts:
