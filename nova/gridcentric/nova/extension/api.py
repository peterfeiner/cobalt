# Copyright 2011 GridCentric Inc.
# All Rights Reserved.
#
#    Licensed under the Apache License, Version 2.0 (the "License"); you may
#    not use this file except in compliance with the License. You may obtain
#    a copy of the License at
#
#         http://www.apache.org/licenses/LICENSE-2.0
#
#    Unless required by applicable law or agreed to in writing, software
#    distributed under the License is distributed on an "AS IS" BASIS, WITHOUT
#    WARRANTIES OR CONDITIONS OF ANY KIND, either express or implied. See the
#    License for the specific language governing permissions and limitations
#    under the License.


"""Handles all requests relating to GridCentric functionality."""

from nova import compute
from nova.compute import vm_states
from nova import flags
from nova import exception
from nova import log as logging
from nova.db import base
from nova import quota
from nova import exception as novaexc
from nova import rpc
from nova.openstack.common import cfg
from nova import utils


LOG = logging.getLogger('nova.gridcentric.api')
FLAGS = flags.FLAGS

gridcentric_api_opts = [
               cfg.StrOpt('gridcentric_topic',
               default='gridcentric',
               help='the topic gridcentric nodes listen on') ]
FLAGS.register_opts(gridcentric_api_opts)

class API(base.Base):
    """API for interacting with the gridcentric manager."""

    def __init__(self, **kwargs):
        super(API, self).__init__(**kwargs)
        self.compute_api = compute.API()

    def get(self, context, instance_uuid):
        """Get a single instance with the given instance_uuid."""
        rv = self.db.instance_get_by_uuid(context, instance_uuid)
        return dict(rv.iteritems())

    def _cast_gridcentric_message(self, method, context, instance_uuid, host=None,
                              params=None):
        """Generic handler for RPC casts to gridcentric. This does not block for a response.

        :param params: Optional dictionary of arguments to be passed to the
                       gridcentric worker

        :returns: None
        """

        if not params:
            params = {}
        if not host:
            instance = self.get(context, instance_uuid)
            host = instance['host']
        if not host:
            queue = FLAGS.gridcentric_topic
        else:
            queue = self.db.queue_get_for(context, FLAGS.gridcentric_topic, host)
        params['instance_uuid'] = instance_uuid
        kwargs = {'method': method, 'args': params}
        rpc.cast(context, queue, kwargs)

    def _check_quota(self, context, instance_uuid):
        # Check the quota to see if we can launch a new instance.
        instance = self.get(context, instance_uuid)
        instance_type = instance['instance_type']
        metadata = instance['metadata']

        # check the quota to if we can launch a single instance.
        num_instances = quota.allowed_instances(context, 1, instance['instance_type'])
        if num_instances < 1:
            pid = context.project_id
            LOG.warn(_("Quota exceeded for %(pid)s,"
                    " tried to launch an instance"))
            if num_instances <= 0:
                message = _("Instance quota exceeded. You cannot run any "
                            "more instances of this type.")
            else:
                message = _("Instance quota exceeded. You can only run %s "
                            "more instances of this type.") % num_instances
            raise novaexc.QuotaError(code="InstanceLimitExceeded")

        # check against metadata
        metadata = self.db.instance_metadata_get(context, instance['id'])
        self.compute_api._check_metadata_properties_quota(context, metadata)

    def _copy_instance(self, context, instance_uuid, new_suffix, launch=False):
        # (dscannell): Basically we want to copy all of the information from
        # instance with id=instance_uuid into a new instance. This is because we
        # are basically "cloning" the vm as far as all the properties are
        # concerned.

        instance_ref = self.db.instance_get_by_uuid(context, instance_uuid)
        image_ref = instance_ref.get('image_ref', '')
        if image_ref == '':
            image_ref = instance_ref.get('image_id', '')

        if launch:
            metadata = {'launched_from':'%s' % (instance_ref['uuid'])}
        else:
            metadata = {'blessed_from':'%s' % (instance_ref['uuid'])}

        instance = {
           'reservation_id': utils.generate_uid('r'),
           'image_ref': image_ref,
           'vm_state': vm_states.BUILDING,
           'state_description': 'halted',
           'user_id': context.user_id,
           'project_id': context.project_id,
           'launch_time': '',
           'instance_type_id': instance_ref['instance_type_id'],
           'memory_mb': instance_ref['memory_mb'],
           'vcpus': instance_ref['vcpus'],
           'root_gb': instance_ref['root_gb'],
           'ephemeral_gb': instance_ref['ephemeral_gb'],
           'display_name': "%s-%s" % (instance_ref['display_name'], new_suffix),
           'display_description': instance_ref['display_description'],
           'user_data': instance_ref.get('user_data', ''),
           'key_name': instance_ref.get('key_name', ''),
           'key_data': instance_ref.get('key_data', ''),
           'locked': False,
           'metadata': metadata,
           'availability_zone': instance_ref['availability_zone'],
           'os_type': instance_ref['os_type'],
           'host': None,
        }
        new_instance_ref = self.db.instance_create(context, instance)

        # (dscannell) We need to reload the instance_ref in order for it to be associated with
        # the database session of lazy-loading.
        new_instance_ref = self.db.instance_get(context, new_instance_ref.id)

        elevated = context.elevated()
        security_groups = self.db.security_group_get_by_instance(context, instance_uuid)
        for security_group in security_groups:
            self.db.instance_add_security_group(elevated,
                                                new_instance_ref.id,
                                                security_group['id'])

        return new_instance_ref

    def _instance_metadata(self, context, instance_uuid):
        """ Looks up and returns the instance metadata """

        instance_ref = self.db.instance_get_by_uuid(context, instance_uuid)
        return self.db.instance_metadata_get(context, instance_ref['id'])

    def _instance_metadata_update(self, context, instance_uuid, metadata):
        """ Updates the instance metadata """

        instance_ref = self.db.instance_get_by_uuid(context, instance_uuid)
        return self.db.instance_metadata_update(context, instance_ref['id'], metadata, True)

    def _next_clone_num(self, context, instance_uuid):
        """ Returns the next clone number for the instance_uuid """

        metadata = self._instance_metadata(context, instance_uuid)
        clone_num = int(metadata.get('last_clone_num', -1)) + 1
        metadata['last_clone_num'] = clone_num
        self._instance_metadata_update(context, instance_uuid, metadata)

        LOG.debug(_("Instance %s has new clone num=%s"), instance_uuid, clone_num)
        return clone_num

    def _is_instance_blessed(self, context, instance_uuid):
        """ Returns True if this instance is blessed, False otherwise. """
        metadata = self._instance_metadata(context, instance_uuid)
        return 'blessed_from' in metadata

    def _is_instance_launched(self, context, instance_uuid):
        """ Returns True if this instance is launched, False otherwise """
        metadata = self._instance_metadata(context, instance_uuid)
        return "launched_from" in metadata

    def _list_gridcentric_hosts(self, context):
        """ Returns a list of all the hosts known to openstack running the gridcentric service. """
        admin_context = context.elevated()
        services = self.db.service_get_all_by_topic(admin_context, FLAGS.gridcentric_topic)
        hosts = []
        for srv in services:
            if srv['host'] not in hosts:
                hosts.append(srv['host'])
        return hosts

    def bless_instance(self, context, instance_uuid):
        # Setup the DB representation for the new VM.
        instance_ref = self.get(context, instance_uuid)

        is_blessed = self._is_instance_blessed(context, instance_uuid)
        is_launched = self._is_instance_launched(context, instance_uuid)
        if is_blessed:
            # The instance is already blessed. We can't rebless it.
            raise exception.Error(_(("Instance %s is already blessed. " +
                                     "Cannot rebless an instance.") % instance_uuid))
        elif is_launched:
            # The instance is a launched one. We cannot bless launched instances.
            raise exception.Error(_(("Instance %s has been launched. " +
                                     "Cannot bless a launched instance.") % instance_uuid))
        elif instance_ref['vm_state'] != vm_states.ACTIVE:
            # The instance is not active. We cannot bless a non-active instance.
             raise exception.Error(_(("Instance %s is not active. " +
                                      "Cannot bless a non-active instance.") % instance_uuid))

        clonenum = self._next_clone_num(context, instance_uuid)
        new_instance_ref = self._copy_instance(context, instance_uuid, str(clonenum), launch=False)

        LOG.debug(_("Casting gridcentric message for bless_instance") % locals())
        self._cast_gridcentric_message('bless_instance', context, new_instance_ref['uuid'],
                                       host=instance_ref['host'])

        # We reload the instance because the manager may have change its state (most likely it 
        # did).
        return self.get(context, new_instance_ref['uuid'])

    def discard_instance(self, context, instance_uuid):
        LOG.debug(_("Casting gridcentric message for discard_instance") % locals())

        if not self._is_instance_blessed(context, instance_uuid):
            # The instance is not blessed. We can't discard it.
            raise exception.Error(_(("Instance %s is not blessed. " +
                                     "Cannot discard an non-blessed instance.") % instance_uuid))
        elif len(self.list_launched_instances(context, instance_uuid)) > 0:
            # There are still launched instances based off of this one.
            raise exception.Error(_(("Instance %s still has launched instances. " +
                                     "Cannot discard an instance with remaining launched ones.") %
                                     instance_uuid))

        self._cast_gridcentric_message('discard_instance', context, instance_uuid)

    def launch_instance(self, context, instance_uuid, params={}):
        pid = context.project_id
        uid = context.user_id

        self._check_quota(context, instance_uuid)
        instance = self.get(context, instance_uuid)

        if not(self._is_instance_blessed(context, instance_uuid)):
            # The instance is not blessed. We can't launch new instances from it.
            raise exception.Error(
                  _(("Instance %s is not blessed. " +
                     "Please bless the instance before launching from it.") % instance_uuid))

        # Create a new launched instance.
        new_instance_ref = self._copy_instance(context, instance_uuid, "clone", launch=True)

        LOG.debug(_("Casting to scheduler for %(pid)s/%(uid)s's"
                    " instance %(instance_uuid)s") % locals())
        rpc.cast(context,
                     FLAGS.scheduler_topic,
                     {"method": "launch_instance",
                      "args": {"topic": FLAGS.gridcentric_topic,
                               "instance_uuid": new_instance_ref['uuid'],
                               "params": params}})

        return self.get(context, new_instance_ref['uuid'])

    def migrate_instance(self, context, instance_uuid, dest):
        # Grab the DB representation for the VM.
        instance_ref = self.get(context, instance_uuid)

        gridcentric_hosts = self._list_gridcentric_hosts(context)
        if dest not in gridcentric_hosts:
            raise exception.Error(_("Cannot migrate to host %s because it is not running the"
                                    " gridcentric service.") % dest)
        elif dest == instance_ref['host']:
            raise exception.Error(_("Unable to migrate to the same host."))

        LOG.debug(_("Casting gridcentric message for migrate_instance") % locals())
        self._cast_gridcentric_message('migrate_instance', context,
                                       instance_ref['uuid'], host=instance_ref['host'],
                                       params={"dest" : dest})

    def list_launched_instances(self, context, instance_uuid):
        filter = {
                  'metadata':{'launched_from':'%s' % instance_uuid},
                  'deleted':False
                  }
        launched_instances = self.compute_api.get_all(context, filter)
        return launched_instances

    def list_blessed_instances(self, context, instance_uuid):
        filter = {
                  'metadata':{'blessed_from':'%s' % instance_uuid},
                  'deleted':False
                  }
        blessed_instances = self.compute_api.get_all(context, filter)
<<<<<<< HEAD
        return blessed_instances

    def cleanup_instance(self, context, instance_uuid):
        # Note(dscannell): This is called whenever an instance is deleted. 
        # We only need to perform the clean up on launched instances.
        if self._is_instance_launched(context, instance_uuid):
            instance_ref = self.get(context, instance_uuid)
            LOG.debug(_("Casting gridcentric message for cleanup_instance"))
            self._cast_gridcentric_message('cleanup_instance', context,
                                       instance_ref['uuid'], host=instance_ref['host'])
=======
        return blessed_instances
>>>>>>> e14e1a2f
<|MERGE_RESOLUTION|>--- conflicted
+++ resolved
@@ -297,7 +297,6 @@
                   'deleted':False
                   }
         blessed_instances = self.compute_api.get_all(context, filter)
-<<<<<<< HEAD
         return blessed_instances
 
     def cleanup_instance(self, context, instance_uuid):
@@ -308,6 +307,3 @@
             LOG.debug(_("Casting gridcentric message for cleanup_instance"))
             self._cast_gridcentric_message('cleanup_instance', context,
                                        instance_ref['uuid'], host=instance_ref['host'])
-=======
-        return blessed_instances
->>>>>>> e14e1a2f
