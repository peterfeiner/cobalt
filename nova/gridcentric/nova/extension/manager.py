--- conflicted
+++ resolved
@@ -164,6 +164,10 @@
             source_instance_ref = instance_ref
             migration = True
         else:
+            usage_info = utils.usage_from_instance(instance_ref)
+            notifier.notify('gridcentric.%s' % self.host,
+                            'gridcentric.instance.bless.start',
+                            notifier.INFO, usage_info)
             source_instance_ref = self._get_source_instance(context, instance_uuid)
             migration = False
 
@@ -178,7 +182,7 @@
             if not(migration):
                 usage_info = utils.usage_from_instance(instance_ref)
                 notifier.notify('gridcentric.%s' % self.host,
-                                'gridcentric.instance.bless',
+                                'gridcentric.instance.bless.end',
                                 notifier.INFO, usage_info)
                 self._instance_update(context, instance_ref.id,
                                   vm_state="blessed", task_state=None,
@@ -358,6 +362,10 @@
 
         # Grab the DB representation for the VM.
         instance_ref = self.db.instance_get_by_uuid(context, instance_uuid)
+        usage_info = utils.usage_from_instance(instance_ref)
+        notifier.notify('gridcentric.%s' % self.host,
+                        'gridcentric.instance.discard.start',
+                        notifier.INFO, usage_info)
 
         metadata = self._instance_metadata(context, instance_uuid)
         image_refs = self._extract_image_refs(metadata)
@@ -376,15 +384,12 @@
                               vm_state=vm_states.DELETED,
                               task_state=None,
                               terminated_at=utils.utcnow())
-<<<<<<< HEAD
+
         self.db.instance_destroy(context, instance_uuid)
-=======
-        self.db.instance_destroy(context, instance_id)
         usage_info = utils.usage_from_instance(instance_ref)
         notifier.notify('gridcentric.%s' % self.host,
-                        'gridcentric.instance.discard',
+                        'gridcentric.instance.discard.end',
                         notifier.INFO, usage_info)
->>>>>>> 968441d1
 
     def launch_instance(self, context, instance_uuid, params={}, migration_url=None):
         """
@@ -413,6 +418,10 @@
                                   host=self.host)
             instance_ref['host'] = self.host
         else:
+            usage_info = utils.usage_from_instance(instance_ref)
+            notifier.notify('gridcentric.%s' % self.host,
+                            'gridcentric.instance.launch.start',
+                            notifier.INFO, usage_info)
             # Create a new launched instance.
             source_instance_ref = self._get_source_instance(context, instance_uuid)
 
@@ -498,9 +507,9 @@
 
             # Perform our database update.
             if migration_url == None:
-                usage_info = utils.usage_from_instance(instance_ref)
+                usage_info = utils.usage_from_instance(instance_ref, network_info=network_info)
                 notifier.notify('gridcentric.%s' % self.host,
-                                'gridcentric.instance.launch',
+                                'gridcentric.instance.launch.end',
                                 notifier.INFO, usage_info)
                 self._instance_update(context,
                                   instance_ref['uuid'],
