--- conflicted
+++ resolved
@@ -144,22 +144,7 @@
         # Return the memory URL (will be None for a normal bless).
         return migration_url
 
-<<<<<<< HEAD
-    def list_gridcentric_hosts(self, context):
-        """ Returns a list of all the hosts known to openstack running the gridcentric service. """
-
-        admin_context = context.elevated()
-        services = self.db.service_get_all_by_topic(admin_context, FLAGS.gridcentric_topic)
-        hosts = []
-        for srv in services:
-            if srv['host'] not in hosts:
-                hosts.append(srv['host'])
-        return hosts
-
     def migrate_instance(self, context, instance_id, dest):
-=======
-    def migrate_instance(self, context, instance_uuid, dest):
->>>>>>> 1166dd1e
         """
         Migrates an instance, dealing with special streaming cases as necessary.
         """
