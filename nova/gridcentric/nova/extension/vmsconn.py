--- conflicted
+++ resolved
@@ -168,12 +168,8 @@
     @_log_call
     def launch(self, context, instance_name, new_instance_ref,
                network_info, skip_image_service=False, target=0,
-<<<<<<< HEAD
-               migration_url=None, image_refs=[], params={}, vms_policy=''):
-=======
                migration_url=None, image_refs=[], params={}, vms_policy='',
                block_device_info=None,lvm_info={}):
->>>>>>> 2f9b95d5
         """
         Launch a blessed instance
         """
@@ -420,13 +416,7 @@
 
         # We need to create the libvirt xml, and associated files. Pass back
         # the path to the libvirt.xml file.
-<<<<<<< HEAD
         working_dir = os.path.join(CONF.instances_path, new_instance_ref['name'])
-        disk_file = os.path.join(working_dir, "disk")
-        libvirt_file = os.path.join(working_dir, "libvirt.xml")
-=======
-        working_dir = os.path.join(FLAGS.instances_path, new_instance_ref['name'])
->>>>>>> 2f9b95d5
 
         stubbed_disks = self._stub_disks(new_instance_ref,block_device_info,lvm_info)
 
