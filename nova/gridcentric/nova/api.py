# Copyright 2011 GridCentric Inc.
# All Rights Reserved.
#
#    Licensed under the Apache License, Version 2.0 (the "License"); you may
#    not use this file except in compliance with the License. You may obtain
#    a copy of the License at
#
#         http://www.apache.org/licenses/LICENSE-2.0
#
#    Unless required by applicable law or agreed to in writing, software
#    distributed under the License is distributed on an "AS IS" BASIS, WITHOUT
#    WARRANTIES OR CONDITIONS OF ANY KIND, either express or implied. See the
#    License for the specific language governing permissions and limitations
#    under the License.


"""Handles all requests relating to GridCentric functionality."""
import random

from nova import compute
from nova.compute import task_states
from nova.compute import vm_states
from nova import flags
from nova import exception
from nova.db import base
from nova import quota
from nova.openstack.common import log as logging
from nova.openstack.common import rpc
from nova.openstack.common import cfg
from nova import utils


LOG = logging.getLogger('nova.gridcentric.api')
FLAGS = flags.FLAGS

gridcentric_api_opts = [
               cfg.StrOpt('gridcentric_topic',
               default='gridcentric',
               help='the topic gridcentric nodes listen on') ]
FLAGS.register_opts(gridcentric_api_opts)

class API(base.Base):
    """API for interacting with the gridcentric manager."""

    def __init__(self, **kwargs):
        super(API, self).__init__(**kwargs)
        self.compute_api = compute.API()

    def get(self, context, instance_uuid):
        """Get a single instance with the given instance_uuid."""
        rv = self.db.instance_get_by_uuid(context, instance_uuid)
        return dict(rv.iteritems())

    def _cast_gridcentric_message(self, method, context, instance_uuid, host=None,
                              params=None):
        """Generic handler for RPC casts to gridcentric. This does not block for a response.

        :param params: Optional dictionary of arguments to be passed to the
                       gridcentric worker

        :returns: None
        """

        if not params:
            params = {}
        if not host:
            instance = self.get(context, instance_uuid)
            host = instance['host']
        if not host:
            queue = FLAGS.gridcentric_topic
        else:
            queue = rpc.queue_get_for(context, FLAGS.gridcentric_topic, host)
        params['instance_uuid'] = instance_uuid
        kwargs = {'method': method, 'args': params}
        rpc.cast(context, queue, kwargs)

    def _acquire_addition_reservation(self, context, instance):
        # Check the quota to see if we can launch a new instance.
        instance_type = instance['instance_type']

        # check against metadata
        metadata = self.db.instance_metadata_get(context, instance['uuid'])
        self.compute_api._check_metadata_properties_quota(context, metadata)
        # Grab a reservation for a single instance
        max_count, reservations = self.compute_api._check_num_instances_quota(context,
                                                                              instance_type,
                                                                              1,
                                                                              1)
        return reservations

    def _acquire_subtraction_reservation(self, context, instance):
        return quota.QUOTAS.reserve(context, instances= -1, ram= -instance['memory_mb'],
                                    cores= -instance['vcpus'])

    def _commit_reservation(self, context, reservations):
        quota.QUOTAS.commit(context, reservations)

    def _rollback_reservation(self, context, reservations):
        quota.QUOTAS.rollback(context, reservations)

    def _copy_instance(self, context, instance_uuid, new_name, launch=False, new_user_data=None, security_groups=None):
        # (dscannell): Basically we want to copy all of the information from
        # instance with id=instance_uuid into a new instance. This is because we
        # are basically "cloning" the vm as far as all the properties are
        # concerned.

        instance_ref = self.db.instance_get_by_uuid(context, instance_uuid)
        image_ref = instance_ref.get('image_ref', '')
        if image_ref == '':
            image_ref = instance_ref.get('image_id', '')

        if launch:
            metadata = {'launched_from':'%s' % (instance_ref['uuid'])}
        else:
            metadata = {'blessed_from':'%s' % (instance_ref['uuid'])}

        instance = {
           'reservation_id': utils.generate_uid('r'),
           'image_ref': image_ref,
           'vm_state': vm_states.BUILDING,
           'state_description': 'halted',
           'user_id': context.user_id,
           'project_id': context.project_id,
           'launch_time': '',
           'instance_type_id': instance_ref['instance_type_id'],
           'memory_mb': instance_ref['memory_mb'],
           'vcpus': instance_ref['vcpus'],
           'root_gb': instance_ref['root_gb'],
           'ephemeral_gb': instance_ref['ephemeral_gb'],
           'display_name': new_name,
           'display_description': instance_ref['display_description'],
           'user_data': new_user_data or '',
           'key_name': instance_ref.get('key_name', ''),
           'key_data': instance_ref.get('key_data', ''),
           'locked': False,
           'metadata': metadata,
           'availability_zone': instance_ref['availability_zone'],
           'os_type': instance_ref['os_type'],
           'host': None,
        }
        new_instance_ref = self.db.instance_create(context, instance)

        # (dscannell) We need to reload the instance_ref in order for it to be associated with
        # the database session of lazy-loading.
        new_instance_ref = self.db.instance_get(context, new_instance_ref.id)

        elevated = context.elevated()
        if security_groups == None:
            security_groups = self.db.security_group_get_by_instance(context, instance_ref['id'])
        for security_group in security_groups:
            self.db.instance_add_security_group(elevated,
                                                new_instance_ref['uuid'],
                                                security_group['id'])

        return new_instance_ref

    def _instance_metadata(self, context, instance_uuid):
        """ Looks up and returns the instance metadata """

        return self.db.instance_metadata_get(context, instance_uuid)

    def _instance_metadata_update(self, context, instance_uuid, metadata):
        """ Updates the instance metadata """

        return self.db.instance_metadata_update(context, instance_uuid, metadata, True)

    def _next_clone_num(self, context, instance_uuid):
        """ Returns the next clone number for the instance_uuid """

        metadata = self._instance_metadata(context, instance_uuid)
        clone_num = int(metadata.get('last_clone_num', -1)) + 1
        metadata['last_clone_num'] = clone_num
        self._instance_metadata_update(context, instance_uuid, metadata)

        LOG.debug(_("Instance %s has new clone num=%s"), instance_uuid, clone_num)
        return clone_num

    def _is_instance_blessed(self, context, instance_uuid):
        """ Returns True if this instance is blessed, False otherwise. """
        metadata = self._instance_metadata(context, instance_uuid)
        return 'blessed_from' in metadata

    def _is_instance_launched(self, context, instance_uuid):
        """ Returns True if this instance is launched, False otherwise """
        metadata = self._instance_metadata(context, instance_uuid)
        return "launched_from" in metadata

    def _list_gridcentric_hosts(self, context):
        """ Returns a list of all the hosts known to openstack running the gridcentric service. """
        admin_context = context.elevated()
        services = self.db.service_get_all_by_topic(admin_context, FLAGS.gridcentric_topic)
        hosts = []
        for srv in services:
            if srv['host'] not in hosts:
                hosts.append(srv['host'])
        return hosts

    def bless_instance(self, context, instance_uuid):
        # Setup the DB representation for the new VM.
        instance = self.get(context, instance_uuid)

        is_blessed = self._is_instance_blessed(context, instance_uuid)
        is_launched = self._is_instance_launched(context, instance_uuid)
        if is_blessed:
            # The instance is already blessed. We can't rebless it.
            raise exception.NovaException(_(("Instance %s is already blessed. " +
                                     "Cannot rebless an instance.") % instance_uuid))
        elif is_launched:
            # The instance is a launched one. We cannot bless launched instances.
            raise exception.NovaException(_(("Instance %s has been launched. " +
                                     "Cannot bless a launched instance.") % instance_uuid))
        elif instance['vm_state'] != vm_states.ACTIVE:
            # The instance is not active. We cannot bless a non-active instance.
            raise exception.NovaException(_(("Instance %s is not active. " +
                                      "Cannot bless a non-active instance.") % instance_uuid))

        reservations = self._acquire_addition_reservation(context, instance)
        try:
            clonenum = self._next_clone_num(context, instance_uuid)
            new_instance = self._copy_instance(context, instance_uuid,
                                               "%s-%s" % (instance['display_name'], str(clonenum)), launch=False)

            LOG.debug(_("Casting gridcentric message for bless_instance") % locals())
            self._cast_gridcentric_message('bless_instance', context, new_instance['uuid'],
                                       host=instance['host'])
            self._commit_reservation(context, reservations)
        except:
            self._rollback_reservation(context, reservations)
            raise

        # We reload the instance because the manager may have change its state (most likely it
        # did).
        return self.get(context, new_instance['uuid'])

    def discard_instance(self, context, instance_uuid):
        LOG.debug(_("Casting gridcentric message for discard_instance") % locals())

        instance = self.get(context, instance_uuid)
        if not self._is_instance_blessed(context, instance_uuid):
            # The instance is not blessed. We can't discard it.
            raise exception.NovaException(_(("Instance %s is not blessed. " +
                                     "Cannot discard an non-blessed instance.") % instance_uuid))
        elif len(self.list_launched_instances(context, instance_uuid)) > 0:
            # There are still launched instances based off of this one.
            raise exception.NovaException(_(("Instance %s still has launched instances. " +
                                     "Cannot discard an instance with remaining launched ones.") %
                                     instance_uuid))

        old, updated = self.db.instance_update_and_get_original(context, instance_uuid,
                                                                {'task_state':task_states.DELETING})
        reservations = None
        if old['task_state'] != task_states.DELETING:
            # To avoid double counting if discard is called twice, we check if the instance
            # was already being discarded. If it was not, then we need to handle the quotas,
            # otherwise we can skip it.
            reservations = self._acquire_subtraction_reservation(context, instance)
        try:
            self._cast_gridcentric_message('discard_instance', context, instance_uuid)
            self._commit_reservation(context, reservations)
        except:
            self._rollback_reservation(context, reservations)
            raise

    def launch_instance(self, context, instance_uuid, params={}):
        pid = context.project_id
        uid = context.user_id

        instance = self.get(context, instance_uuid)
        if not(self._is_instance_blessed(context, instance_uuid)):
            # The instance is not blessed. We can't launch new instances from it.
            raise exception.NovaException(
                  _(("Instance %s is not blessed. " +
                     "Please bless the instance before launching from it.") % instance_uuid))

<<<<<<< HEAD
        reservations = self._acquire_addition_reservation(context, instance)
        try:
            # Create a new launched instance.
            new_instance_ref = self._copy_instance(context, instance_uuid,
                params.get('name', "%s-%s" % (instance['display_name'], "clone")),
                launch=True, new_user_data=params.pop('user_data', None))


            LOG.debug(_("Casting to scheduler for %(pid)s/%(uid)s's"
                        " instance %(instance_uuid)s") % locals())

            # FIXME: The Folsom scheduler removed support for calling
            # arbitrary functions via the scheduler. Damn. So now we
            # have to make scheduling decisions internally. Until this
            # is sorted, we will simply cast the message and let a random
            # host pick it up. Note that this is simply a stopgap measure.
            rpc.cast(context,
                         FLAGS.gridcentric_topic,
                         {"method": "launch_instance",
                          "args": {"instance_uuid": new_instance_ref['uuid'],
                                   "params": params}})
            self._commit_reservation(context, reservations)
        except:
            self._rollback_reservation(context, reservations)
            raise
=======
        # Set up security groups to be added - we are passed in names, but need ID's
        security_group_names = params.pop('security_groups', None)
        if security_group_names != None:
            security_groups = [self.db.security_group_get_by_name(context,
                context.project_id, sg) for sg in security_group_names]
        else:
            security_groups = None

        # Create a new launched instance.
        new_instance_ref = self._copy_instance(context, instance_uuid,
            params.get('name', "%s-%s" % (instance['display_name'], "clone")),
            launch=True, new_user_data=params.pop('user_data', None),
            security_groups=security_groups)

        LOG.debug(_("Casting to scheduler for %(pid)s/%(uid)s's"
                    " instance %(instance_uuid)s") % locals())
        rpc.cast(context,
                     FLAGS.scheduler_topic,
                     {"method": "launch_instance",
                      "args": {"topic": FLAGS.gridcentric_topic,
                               "instance_uuid": new_instance_ref['uuid'],
                               "params": params}})
>>>>>>> 15cb8b61

        return self.get(context, new_instance_ref['uuid'])

    def _find_migration_target(self, context, instance_host, dest):
        gridcentric_hosts = self._list_gridcentric_hosts(context)

        if dest == None:
            # We will pick a random host.
            if instance_host in gridcentric_hosts:
                # We cannot migrate to ourselves so take that host out of the list.
                gridcentric_hosts.remove(instance_host)

            if len(gridcentric_hosts) == 0:
                raise exception.NovaException(_("There are no available hosts for the migration target."))
            random.shuffle(gridcentric_hosts)
            dest = gridcentric_hosts[0]

        elif dest not in gridcentric_hosts:
            raise exception.NovaException(_("Cannot migrate to host %s because it is not running the"
                                    " gridcentric service.") % dest)
        elif dest == instance_host:
            raise exception.NovaException(_("Unable to migrate to the same host."))

        return dest

    def migrate_instance(self, context, instance_uuid, dest):
        # Grab the DB representation for the VM.
        instance_ref = self.get(context, instance_uuid)

        if instance_ref['task_state'] == task_states.MIGRATING:
            raise exception.NovaException(
                              _("Unable to migrate instance %s because it is already migrating.") %
                              instance_uuid)
        elif instance_ref['vm_state'] != vm_states.ACTIVE:
            raise exception.NovaException(_("Unable to migrate instance %s because it is not active") %
                                  instance_uuid)
        dest = self._find_migration_target(context, instance_ref['host'], dest)

        self.db.instance_update(context, instance_ref['uuid'], {'task_state':task_states.MIGRATING})
        LOG.debug(_("Casting gridcentric message for migrate_instance") % locals())
        self._cast_gridcentric_message('migrate_instance', context,
                                       instance_ref['uuid'], host=instance_ref['host'],
                                       params={"dest" : dest})

    def list_launched_instances(self, context, instance_uuid):
        # Assert that the instance with the uuid actually exists.
        self.get(context, instance_uuid)
        filter = {
                  'metadata':{'launched_from':'%s' % instance_uuid},
                  'deleted':False
                  }
        launched_instances = self.compute_api.get_all(context, filter)
        return launched_instances

    def list_blessed_instances(self, context, instance_uuid):
        # Assert that the instance with the uuid actually exists.
        self.get(context, instance_uuid)
        filter = {
                  'metadata':{'blessed_from':'%s' % instance_uuid},
                  'deleted':False
                  }
        blessed_instances = self.compute_api.get_all(context, filter)
        return blessed_instances

    def _find_boot_host(self, context, metadata):

        gc_hosts = self._list_gridcentric_hosts(context)
        if metadata == None or 'gc:target_host' not in metadata:
            # Find a random host that is running the gridcentric services.
            random.shuffle(gc_hosts)
            target_host = gc_hosts[0]
        else:
            # Ensure that the target host is running the gridcentic service.
            target_host = metadata['gc:target_host']
            if target_host not in gc_hosts:
                raise exception.NovaException(
                              _("Only able to launch on hosts running the gridcentric service."))
        return target_host

    def create(self, context, *args, **kwargs):
        """
        This will create a new instance on a target host if one is specified in the
        gc:target-host metadata field.
        """

        if not context.is_admin:
            raise exception.NovaException(_("This feature is restricted to only admin users."))
        metadata = kwargs.get('metadata', None)
        target_host = self._find_boot_host(context, metadata)

        # Normally the compute_api would send a message to the sceduler. In this case since
        # we have a target host, we'll just explicity send a message to that compute manager.
        compute_api = compute.API()
        def host_schedule(rpc_method,
                    context, base_options,
                    instance_type,
                    availability_zone, injected_files,
                    admin_password, image,
                    num_instances,
                    requested_networks,
                    block_device_mapping,
                    security_group,
                    filter_properties):

            instance_uuid = base_options.get('uuid')
            now = utils.utcnow()
            self.db.instance_update(context, instance_uuid,
                               {'host': target_host,
                                'scheduled_at': now})

            rpc.cast(context, rpc.queue_get_for(context, FLAGS.compute_topic, target_host),
                     {"method": "run_instance",
                      "args": {"instance_uuid": instance_uuid,
                       "availability_zone": availability_zone,
                       "admin_password": admin_password,
                       "injected_files": injected_files,
                       "requested_networks": requested_networks}})

            # Instance was already created before calling scheduler
            return self.get(context, instance_uuid)

        # Stub out the call to the scheduler and then delegate the rest of the work to the
        # compute api.
        compute_api._schedule_run_instance = host_schedule
        return compute_api.create(context, *args, **kwargs)<|MERGE_RESOLUTION|>--- conflicted
+++ resolved
@@ -272,13 +272,21 @@
                   _(("Instance %s is not blessed. " +
                      "Please bless the instance before launching from it.") % instance_uuid))
 
-<<<<<<< HEAD
+        # Set up security groups to be added - we are passed in names, but need ID's
+        security_group_names = params.pop('security_groups', None)
+        if security_group_names != None:
+            security_groups = [self.db.security_group_get_by_name(context,
+                context.project_id, sg) for sg in security_group_names]
+        else:
+            security_groups = None
+
         reservations = self._acquire_addition_reservation(context, instance)
         try:
             # Create a new launched instance.
             new_instance_ref = self._copy_instance(context, instance_uuid,
                 params.get('name', "%s-%s" % (instance['display_name'], "clone")),
-                launch=True, new_user_data=params.pop('user_data', None))
+                launch=True, new_user_data=params.pop('user_data', None),
+                security_groups=security_groups)
 
 
             LOG.debug(_("Casting to scheduler for %(pid)s/%(uid)s's"
@@ -298,30 +306,6 @@
         except:
             self._rollback_reservation(context, reservations)
             raise
-=======
-        # Set up security groups to be added - we are passed in names, but need ID's
-        security_group_names = params.pop('security_groups', None)
-        if security_group_names != None:
-            security_groups = [self.db.security_group_get_by_name(context,
-                context.project_id, sg) for sg in security_group_names]
-        else:
-            security_groups = None
-
-        # Create a new launched instance.
-        new_instance_ref = self._copy_instance(context, instance_uuid,
-            params.get('name', "%s-%s" % (instance['display_name'], "clone")),
-            launch=True, new_user_data=params.pop('user_data', None),
-            security_groups=security_groups)
-
-        LOG.debug(_("Casting to scheduler for %(pid)s/%(uid)s's"
-                    " instance %(instance_uuid)s") % locals())
-        rpc.cast(context,
-                     FLAGS.scheduler_topic,
-                     {"method": "launch_instance",
-                      "args": {"topic": FLAGS.gridcentric_topic,
-                               "instance_uuid": new_instance_ref['uuid'],
-                               "params": params}})
->>>>>>> 15cb8b61
 
         return self.get(context, new_instance_ref['uuid'])
 
