--- conflicted
+++ resolved
@@ -44,26 +44,6 @@
 rpc.call = mock_rpc.call
 rpc.cast = mock_rpc.cast
 
-<<<<<<< HEAD
-def create_instance(context, instance={}):
-        """Create a test instance"""
-
-        instance.setdefault('user_id', 'fake')
-        instance.setdefault('project_id', 'fake')
-        instance.setdefault('instance_type_id', instance_types.get_instance_type_by_name('m1.tiny')['id'])
-        instance.setdefault('image_id', 1)
-        instance.setdefault('image_ref', 1)
-        instance.setdefault('reservation_id', 'r-fakeres')
-        instance.setdefault('launch_time', '10')
-        instance.setdefault('mac_address', "ca:ca:ca:01")
-        instance.setdefault('ami_launch_index', 0)
-        instance.setdefault('vm_state', vm_states.ACTIVE)
-        instance.setdefault('root_gb', 0)
-        instance.setdefault('ephemeral_gb', 0)
-
-        context.elevated()
-        return db.instance_create(context, instance)['uuid']
-=======
 class MockVmsConn(object):
     """
     A simple mock vms connection class that allows us to test functionality without relying on 
@@ -162,6 +142,4 @@
     metadata['blessed_from'] = 'UNITTEST'
     instance['metadata'] = metadata
 
-    return create_instance(context, instance)
-
->>>>>>> a5564bbe
+    return create_instance(context, instance)